# ADKinetix Releases

The latest untagged master branch can be obtained at https://github.com/NSLS-II/ADKinetix

Tagged source code releases can be obtained at https://github.com/NSLS-II/ADKinetix/releases

# Release Notes

<<<<<<< HEAD
### R1-1 (20-Aug-2024)

* Code cleanup & formatting
* Improve logging messages
* Allow for specifying minimum exposure resolution for sub 1 ms exposures.
* Add record for tracking connection mode.

### R1-0 (7-June-2024)
=======
### R1-0 (26-July-2024)
>>>>>>> d3d5c7d0

* Initial release of ADKinetix.
* Extensively tested on RH8, using both USB and PCIE connection modes.
* Ran camera at full speed over PCIE, with up to 300 Hz in `Speed` mode.
* Include expert OPI screen.
* Include documentation for confiugration.

<|MERGE_RESOLUTION|>--- conflicted
+++ resolved
@@ -6,7 +6,6 @@
 
 # Release Notes
 
-<<<<<<< HEAD
 ### R1-1 (20-Aug-2024)
 
 * Code cleanup & formatting
@@ -14,10 +13,7 @@
 * Allow for specifying minimum exposure resolution for sub 1 ms exposures.
 * Add record for tracking connection mode.
 
-### R1-0 (7-June-2024)
-=======
 ### R1-0 (26-July-2024)
->>>>>>> d3d5c7d0
 
 * Initial release of ADKinetix.
 * Extensively tested on RH8, using both USB and PCIE connection modes.
